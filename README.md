--- conflicted
+++ resolved
@@ -2,48 +2,12 @@
 
 A comprehensive simulator for wireless sensor networks implementing proactive distance vector routing protocol. This simulator models dynamic network topology changes, message transmission, and protocol efficiency according to academic networking research standards.
 
-## 🎯 What This Simulator Does
-
-This simulator implements the requirements from academic research for wireless sensor networks:
-- **Proactive Distance Vector Routing**: Uses distributed Bellman-Ford algorithm for optimal path discovery
-- **Dynamic Network Topology**: Simulates real-world link failures and new connections
-- **Hello Message Protocol**: Nodes exchange hello messages with neighbors for network discovery
-- **Protocol Efficiency Analysis**: Measures data packet ratio vs. control message overhead
-- **Weighted Link Delays**: Random delays between 0-1 seconds representing realistic network conditions
-
-## 🚀 Simulation Modes
-
-### 1. 📊 **Default Mode** - Static Network Analysis
-```bash
-python simulation.py
-```
-**What it does:**
-- Creates a fixed network topology with N nodes (default: 15)
-- Runs proactive distance vector protocol for route discovery
-- Sends hello messages between neighbors
-- Simulates random message transmissions
-- Measures protocol efficiency (typically 8-12%)
-
-**Example Output:**
-```
-Network created with 15 nodes
-Hello Messages: 84 (35.2%)
-Data Packets: 12 (5.0%)
-Protocol Efficiency: 8.22%
-Success Rate: 100%
-```
-
-<<<<<<< HEAD
-### 2. ⚡ **Dynamic Mode** - Real-World Network Simulation
-```bash
-python simulation.py --dynamic
-```
-**What it does:**
-- Simulates network over multiple time steps (default: 20)
-- **Every time step:** Nodes exchange hello messages
-- **Random events:** Link failures (p_fail=0.1), new links (p_new=0.1), packet requests (p_request=0.3)
-- **Protocol adaptation:** Network reconverges after topology changes
-=======
+## 🚀 Command-Line Options
+
+```
+python simulation.py [options]
+```
+
 | Option                | Description                                         | Default    |
 |-----------------------|-----------------------------------------------------|------------|
 | `--interactive`, `-i` | Enable interactive visualizations                   | False      |
@@ -54,24 +18,25 @@
 | `--p-fail=<float>`    | Probability of link failure per time step           | 0.1        |
 | `--p-new=<float>`     | Probability of new link formation per time step     | 0.1        |
 | `--delay=<float>`     | Delay between time steps in seconds                 | 1.0        |
-| `--hello-interval=<number>` | Send hello messages every N time steps (0=never) | 1          |
-| `--ignore-initial-route-discovery` | Reset route discovery counters after convergence | True |
-| `--consider-initial-route-discovery` | Include initial route discovery in efficiency | False |
 | `--evaluation`, `-e`  | Run protocol evaluation mode                         | False      |
 | `--topologies=<number>` | Number of topologies to evaluate in evaluation mode  | 5          |
 | `--iterations=<number>` | Iterations per topology in evaluation mode           | 10         |
 | `--max-prob=<float>`  | Max probability for parameters in evaluation mode    | 0.3        |
 
 ## 📂 Directory Structure
->>>>>>> cfcd70f1
-
-**Example Output:**
-```
-Time Step 5/20:
-- Hello messages exchanged: 45
-- Link failure: Node 3-7 disconnected
-- Protocol reconverged in 3 iterations
-- New packet request: Node 2 → Node 8 (SUCCESS)
+
+```
+wireless-network/
+├── src/                  # Core source code
+│   ├── core/             # Core simulator functionality
+│   ├── visualization/    # Visualization modules
+│   └── reporting/        # Reporting and analysis tools
+├── tests/                # Test cases and test suites
+├── docs/                 # Documentation
+├── output/               # Generated files
+│   ├── visualizations/   # Network visualizations
+│   └── reports/          # Network reports
+└── simulation.py         # Main entry point
 ```
 
 ### 3. 🔬 **Evaluation Mode** - Protocol Performance Analysis
@@ -176,36 +141,7 @@
 python simulation.py --nodes=10
 ```
 
-<<<<<<< HEAD
 ### Stress Test Network
-=======
-### Protocol Efficiency Control
-```bash
-# Default behavior - ignore initial route discovery (recommended for static networks)
-python simulation.py --dynamic --nodes=50 --time-steps=100 --p-fail=0.0 --p-new=0.0
-
-# Include initial route discovery messages in efficiency calculations
-python simulation.py --dynamic --nodes=50 --time-steps=100 --p-fail=0.0 --p-new=0.0 --consider-initial-route-discovery
-
-# Custom hello message intervals
-python simulation.py --dynamic --hello-interval=10  # Send hello every 10 steps
-python simulation.py --dynamic --hello-interval=0   # Never send hello messages
-```
-
-### Static vs Dynamic Network Analysis
-```bash
-# High efficiency static network (no topology changes)
-python simulation.py --dynamic --p-fail=0.0 --p-new=0.0 --p-request=0.5
-
-# Dynamic network with moderate changes
-python simulation.py --dynamic --p-fail=0.01 --p-new=0.01 --p-request=0.3
-
-# High churn network (efficiency will be low due to overhead)
-python simulation.py --dynamic --p-fail=0.1 --p-new=0.1 --p-request=0.3
-```
-
-### Protocol Evaluation Mode
->>>>>>> cfcd70f1
 ```bash
 # High-activity dynamic scenario  
 python simulation.py --dynamic --p-request=0.8 --p-fail=0.2 --time-steps=30
@@ -224,7 +160,6 @@
 - **Evaluation Analysis**: `output/reports/evaluation_report.txt`  
 - **Network Visualizations**: `output/visualizations/network_*.png`
 
-<<<<<<< HEAD
 ## 🧪 Academic Compliance
 
 This simulator implements all requirements from networking research standards:
@@ -235,86 +170,6 @@
 - ✅ Protocol efficiency measurement
 - ✅ Message counting (all types)
 - ✅ Parameter variation analysis
-=======
-## 📊 Protocol Efficiency Analysis
-
-The simulator provides detailed protocol efficiency analysis that measures how much of the network traffic consists of useful data packets versus protocol overhead. Understanding these metrics is crucial for evaluating network performance.
-
-### Efficiency Metrics
-
-The simulator tracks four types of network messages:
-
-1. **Data Packets**: Actual user data being transmitted between nodes
-2. **Hello Messages**: Periodic neighbor discovery messages  
-3. **Topology Messages**: Initial network topology discovery messages
-4. **Route Discovery**: Distance vector protocol routing table updates
-
-**Protocol Efficiency = Data Packets / Total Messages**
-
-### Key Insights
-
-#### Static Networks (p_fail=0.0, p_new=0.0)
-- **Expected Efficiency**: 80-95% with proper configuration
-- **Overhead Sources**: Initial topology discovery, hello messages
-- **Recommendation**: Use `--ignore-initial-route-discovery` (default) for realistic operational efficiency
-
-#### Dynamic Networks (p_fail>0.01 or p_new>0.01)  
-- **Expected Efficiency**: 5-30% depending on change frequency
-- **Overhead Sources**: Route discovery due to topology changes, hello messages, topology updates
-- **Critical Threshold**: Networks with p_fail or p_new > 0.01 experience significant efficiency degradation
-
-#### The 0.01 Threshold Effect
-Probability values above ~0.01 for topology changes cause dramatic efficiency drops:
-- **p_fail=0.001**: ~70% efficiency 
-- **p_fail=0.01**: ~25% efficiency
-- **p_fail=0.1**: ~5% efficiency
-
-This occurs because frequent topology changes trigger continuous route discovery updates, overwhelming the network with control traffic.
-
-### Route Discovery Counting Options
-
-The simulator provides two approaches for measuring efficiency:
-
-#### `--ignore-initial-route-discovery` (Default: True)
-- **Purpose**: Measures operational efficiency after network convergence
-- **Use Case**: Evaluating steady-state network performance
-- **Method**: Resets route discovery counters after initial protocol convergence in static networks
-- **Result**: Higher efficiency values reflecting actual operational performance
-
-#### `--consider-initial-route-discovery`
-- **Purpose**: Measures total protocol cost including network setup
-- **Use Case**: Evaluating complete protocol overhead from startup
-- **Method**: Includes all route discovery messages from simulation start
-- **Result**: Lower efficiency values including initialization costs
-
-### Choosing the Right Measurement
-
-**Use `--ignore-initial-route-discovery` (default) when:**
-- Evaluating long-running network performance
-- Comparing operational efficiency between protocols
-- Analyzing steady-state behavior
-- The network topology is relatively stable
-
-**Use `--consider-initial-route-discovery` when:**
-- Measuring total protocol cost for short-lived networks
-- Evaluating startup overhead impact
-- Analyzing protocols where initialization cost matters
-- Comparing different convergence algorithms
-
-### Hello Message Configuration
-
-The `--hello-interval` parameter controls neighbor discovery frequency:
-- `--hello-interval=0`: No hello messages (assumes pre-established topology)
-- `--hello-interval=1`: Hello every time step (maximum overhead)
-- `--hello-interval=10`: Hello every 10 steps (balanced approach)
-
-Higher hello frequencies improve fault detection but reduce efficiency.
-
-## 🔍 Understanding Command-Line Options
-
-### Node Configuration
-- **`--nodes=<number>`**: Controls the size of the network. More nodes create a denser network with more potential paths but increase simulation complexity.
->>>>>>> cfcd70f1
 
 ### Dynamic Simulation
 - **`--dynamic`**: Enables dynamic network behavior where topology changes over time.
