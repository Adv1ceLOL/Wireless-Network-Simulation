--- conflicted
+++ resolved
@@ -176,11 +176,8 @@
     
     return stats
 
-<<<<<<< HEAD
 def run_evaluation(n_topologies=1, iterations_per_topology=100, max_probability=0.3, n_nodes=20, area_size=10, fixed_p_request=0.5, fixed_p_fail=None, fixed_p_new=None, time_steps=5):
-=======
 def run_evaluation(n_topologies=1, iterations_per_topology=100, max_probability=0.3, n_nodes=20, area_size=10, fixed_p_request=0.5, fixed_p_fail=None, fixed_p_new=None, seed=None):
->>>>>>> cfcd70f1
     """Run a comprehensive evaluation of the protocol with varying parameters.
     
     Args:
@@ -189,17 +186,10 @@
         max_probability: Maximum value for random probability parameters (p_fail, p_new)
         n_nodes: Number of nodes in each topology
         area_size: Size of the simulation area
-<<<<<<< HEAD
         fixed_p_request: Fixed probability for packet requests (if None, uses random values)
         fixed_p_fail: Fixed probability for link failures (if None, uses random values)
         fixed_p_new: Fixed probability for new links (if None, uses random values)  
         time_steps: Number of time steps to simulate per iteration
-=======
-        fixed_p_request: Fixed probability for packet requests (static parameter)
-        fixed_p_fail: If provided, use this fixed value for p_fail instead of random values
-        fixed_p_new: If provided, use this fixed value for p_new instead of random values
-        seed: Random seed for deterministic behavior (global random seed should be set before calling)
->>>>>>> cfcd70f1
         
     Returns:
         Dictionary with evaluation statistics
